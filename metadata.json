{
    "type": "connector",
    "metadata": {
        "id": "object_store_connector",
        "name": "Object Store Connector",
        "version": "0.1.0",
        "tenant": "multiple",
        "type": "source",
        "category": "File",
        "description": "The Object Store Connector is used to move data from any Object Store to the Obsrv",
        "technology": "python",
        "runtime": "spark",
        "licence": "MIT",
        "owner": "Sunbird",
        "main_class": null,
        "main_program": "object_store_connector/__main__.py"
    },
    "connectors": [
        {
            "id": "aws-s3-connector",
            "name": "AWS S3",
<<<<<<< HEAD
            "description": "The AWS S3 Connector is used to move data from any S3 Bucket to the Obsrv",
            "icon": "https://upload.wikimedia.org/wikipedia/commons/b/bc/Amazon-S3-Logo.svg"
=======
            "description": "The AWS S3 Connector is used to move data from any S3 Bucket to the Obsrv platform",
            "icon": "s3.svg",
            "config": {
                "source": {
                    "type": "s3",
                    "bucket": "",
                    "prefix": "",
                    "prefix_format": "%y/%m/%d/%H",
                    "credentials": {
                        "access_key": "",
                        "secret_key": "",
                        "region": ""
                    },
                    "max_retries": "<int>"
                }
            }
>>>>>>> e9131518
        }
    ]
}<|MERGE_RESOLUTION|>--- conflicted
+++ resolved
@@ -19,27 +19,8 @@
         {
             "id": "aws-s3-connector",
             "name": "AWS S3",
-<<<<<<< HEAD
             "description": "The AWS S3 Connector is used to move data from any S3 Bucket to the Obsrv",
-            "icon": "https://upload.wikimedia.org/wikipedia/commons/b/bc/Amazon-S3-Logo.svg"
-=======
-            "description": "The AWS S3 Connector is used to move data from any S3 Bucket to the Obsrv platform",
-            "icon": "s3.svg",
-            "config": {
-                "source": {
-                    "type": "s3",
-                    "bucket": "",
-                    "prefix": "",
-                    "prefix_format": "%y/%m/%d/%H",
-                    "credentials": {
-                        "access_key": "",
-                        "secret_key": "",
-                        "region": ""
-                    },
-                    "max_retries": "<int>"
-                }
-            }
->>>>>>> e9131518
+            "icon": "s3.svg"
         }
     ]
 }